--- conflicted
+++ resolved
@@ -1,98 +1,3 @@
-<<<<<<< HEAD
-import { PrismaClient } from "@prisma/client";
-
-const prisma = new PrismaClient();
-
-async function main() {
-  // Clear existing data if needed (order matters)
-  await prisma.ticket.deleteMany();
-  await prisma.contact.deleteMany();
-  await prisma.serviceProvider.deleteMany();
-  await prisma.company.deleteMany();
-
-  // Companies
-  const company1 = await prisma.company.create({
-    data: {
-      name: "Acme Real Estate",
-      industry: "Real Estate",
-      email: "info@acme-re.com",
-      phone: "555-111-2222",
-      address: "100 Main St",
-    },
-  });
-
-  const company2 = await prisma.company.create({
-    data: {
-      name: "TechWorks Inc.",
-      industry: "Technology",
-      email: "support@techworks.com",
-      phone: "555-333-4444",
-      address: "200 Tech Ave",
-    },
-  });
-
-  // Service Providers (linked to companies)
-  await prisma.serviceProvider.createMany({
-    data: [
-      {
-        name: "QuickFix Plumbing",
-        serviceType: "Plumbing",
-        phone: "555-123-4567",
-        email: "support@quickfix.com",
-        address: "12 Flow Rd",
-        notes: "Preferred for plumbing emergencies",
-        companyId: company1.id,
-      },
-      {
-        name: "BrightSpark Electricians",
-        serviceType: "Electrical",
-        phone: "555-987-6543",
-        email: "contact@brightspark.com",
-        address: "34 Volt St",
-        notes: "Handles electrical inspections",
-        companyId: company2.id,
-      },
-      {
-        name: "CleanSweep Janitorial",
-        serviceType: "Cleaning",
-        phone: "555-222-3333",
-        email: "hello@cleansweep.com",
-        address: "56 Clean Blvd",
-        notes: "Daily janitorial services",
-        companyId: company1.id,
-      },
-    ],
-    skipDuplicates: true,
-  });
-
-  // Contacts (linked to companies)
-  await prisma.contact.createMany({
-    data: [
-      {
-        firstName: "Alice",
-        lastName: "Johnson",
-        email: "alice@acme-re.com",
-        phone: "555-111-9999",
-        companyId: company1.id,
-      },
-      {
-        firstName: "Bob",
-        lastName: "Martinez",
-        email: "bob@techworks.com",
-        phone: "555-333-7777",
-        companyId: company2.id,
-      },
-    ],
-    skipDuplicates: true,
-  });
-
-  console.log("✅ Seed complete!");
-}
-
-main()
-  .then(async () => {
-    await prisma.$disconnect();
-=======
 // prisma/seed.ts
 import { PrismaClient, Role, Tier } from '@prisma/client';
 import { faker } from '@faker-js/faker';
@@ -210,10 +115,7 @@
   .catch((e) => {
     console.error('❌ Seeding error:', e);
     process.exit(1);
->>>>>>> 8a201220
   })
-  .catch(async (e) => {
-    console.error(e);
+  .finally(async () => {
     await prisma.$disconnect();
-    process.exit(1);
   });